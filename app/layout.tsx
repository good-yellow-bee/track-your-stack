import type { Metadata } from 'next'
import { Inter } from 'next/font/google'
import './globals.css'
import SessionProvider from '@/components/providers/SessionProvider'
<<<<<<< HEAD
import { Toaster } from '@/components/ui/sonner'
=======
import { Toaster } from 'sonner'
>>>>>>> 1a03c415

const inter = Inter({ subsets: ['latin'] })

export const metadata: Metadata = {
  title: 'Track Your Stack',
  description: 'Investment Portfolio Tracker',
}

export default function RootLayout({
  children,
}: Readonly<{
  children: React.ReactNode
}>) {
  return (
    <html lang="en">
      <body className={inter.className}>
<<<<<<< HEAD
        <SessionProvider>{children}</SessionProvider>
        <Toaster
          position="top-right"
          toastOptions={{
            classNames: {
              success: 'border-green-500',
              error: 'border-red-500',
              warning: 'border-yellow-500',
            },
          }}
        />
=======
        <SessionProvider>
          {children}
          <Toaster position="top-right" />
        </SessionProvider>
>>>>>>> 1a03c415
      </body>
    </html>
  )
}<|MERGE_RESOLUTION|>--- conflicted
+++ resolved
@@ -2,11 +2,7 @@
 import { Inter } from 'next/font/google'
 import './globals.css'
 import SessionProvider from '@/components/providers/SessionProvider'
-<<<<<<< HEAD
 import { Toaster } from '@/components/ui/sonner'
-=======
-import { Toaster } from 'sonner'
->>>>>>> 1a03c415
 
 const inter = Inter({ subsets: ['latin'] })
 
@@ -23,24 +19,19 @@
   return (
     <html lang="en">
       <body className={inter.className}>
-<<<<<<< HEAD
-        <SessionProvider>{children}</SessionProvider>
-        <Toaster
-          position="top-right"
-          toastOptions={{
-            classNames: {
-              success: 'border-green-500',
-              error: 'border-red-500',
-              warning: 'border-yellow-500',
-            },
-          }}
-        />
-=======
         <SessionProvider>
           {children}
-          <Toaster position="top-right" />
+          <Toaster
+            position="top-right"
+            toastOptions={{
+              classNames: {
+                success: 'border-green-500',
+                error: 'border-red-500',
+                warning: 'border-yellow-500',
+              },
+            }}
+          />
         </SessionProvider>
->>>>>>> 1a03c415
       </body>
     </html>
   )
